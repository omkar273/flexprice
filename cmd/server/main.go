--- conflicted
+++ resolved
@@ -159,11 +159,8 @@
 			repository.NewSubscriptionLineItemRepository,
 			repository.NewSettingsRepository,
 			repository.NewAlertLogsRepository,
-<<<<<<< HEAD
 			repository.NewGroupRepository,
-=======
 			repository.NewScheduledTaskRepository,
->>>>>>> 925ac401
 
 			// PubSub
 			pubsubRouter.NewRouter,
@@ -220,11 +217,8 @@
 			service.NewSettingsService,
 			service.NewSubscriptionChangeService,
 			service.NewAlertLogsService,
-<<<<<<< HEAD
 			service.NewGroupService,
-=======
 			service.NewScheduledTaskService,
->>>>>>> 925ac401
 		),
 	)
 
@@ -335,11 +329,8 @@
 		Addon:                    v1.NewAddonHandler(addonService, logger),
 		Settings:                 v1.NewSettingsHandler(settingsService, logger),
 		SetupIntent:              v1.NewSetupIntentHandler(integrationFactory, customerService, logger),
-<<<<<<< HEAD
 		Group:                    v1.NewGroupHandler(groupService, logger),
-=======
 		ScheduledTask:            v1.NewScheduledTaskHandler(scheduledTaskService, logger),
->>>>>>> 925ac401
 	}
 }
 
