--- conflicted
+++ resolved
@@ -77,16 +77,14 @@
 	// metadata contains additional custom key-value pairs for storing extra information
 	Metadata types.Metadata `json:"metadata,omitempty"`
 
-<<<<<<< HEAD
 	// tax_rate_overrides is the tax rate overrides to be applied to the invoice
 	TaxRateOverrides []*TaxRateOverride `json:"tax_rate_overrides,omitempty"`
-=======
+
 	// environment_id is the unique identifier of the environment this invoice belongs to
 	EnvironmentID string `json:"environment_id,omitempty"`
 
 	// invoice_pdf_url is the URL where customers can download the PDF version of this invoice
 	InvoicePDFURL *string `json:"invoice_pdf_url,omitempty"`
->>>>>>> e2fab1ea
 }
 
 func (r *CreateInvoiceRequest) Validate() error {
@@ -154,7 +152,6 @@
 		}
 	}
 
-<<<<<<< HEAD
 	// taxrate overrides validation
 	if len(r.TaxRateOverrides) > 0 {
 		for _, taxRateOverride := range r.TaxRateOverrides {
@@ -167,14 +164,15 @@
 					}).
 					Mark(ierr.ErrValidation)
 			}
-=======
+		}
+	}
+
 	// url validation if url is provided
 	if r.InvoicePDFURL != nil {
 		if err := validator.ValidateURL(r.InvoicePDFURL); err != nil {
 			return ierr.WithError(err).
 				WithHint("invalid invoice_pdf_url").
 				Mark(ierr.ErrValidation)
->>>>>>> e2fab1ea
 		}
 	}
 
@@ -628,16 +626,13 @@
 	// customer contains the customer information associated with this invoice
 	Customer *CustomerResponse `json:"customer,omitempty"`
 
-<<<<<<< HEAD
 	// total_tax is the total tax amount for this invoice
 	TotalTax decimal.Decimal `json:"total_tax"`
 
 	// tax_applied_records contains the tax applied records associated with this invoice
 	Taxes []*TaxAppliedResponse `json:"taxes,omitempty"`
-=======
 	// coupon_applications contains the coupon applications associated with this invoice
 	CouponApplications []*CouponApplicationResponse `json:"coupon_applications,omitempty"`
->>>>>>> e2fab1ea
 }
 
 // NewInvoiceResponse creates a new invoice response from domain invoice
@@ -656,11 +651,8 @@
 		Currency:        inv.Currency,
 		AmountDue:       inv.AmountDue,
 		Total:           inv.Total,
-<<<<<<< HEAD
 		TotalTax:        inv.TotalTax,
-=======
 		TotalDiscount:   inv.TotalDiscount,
->>>>>>> e2fab1ea
 		Subtotal:        inv.Subtotal,
 		AmountPaid:      inv.AmountPaid,
 		AmountRemaining: inv.AmountRemaining,
@@ -717,15 +709,15 @@
 	return r
 }
 
-<<<<<<< HEAD
 // WithTaxAppliedRecords adds tax applied records to the invoice response
 func (r *InvoiceResponse) WithTaxes(taxes []*TaxAppliedResponse) *InvoiceResponse {
 	r.Taxes = taxes
-=======
+	return r
+}
+
 // WithCouponApplications adds coupon applications to the invoice response
 func (r *InvoiceResponse) WithCouponApplications(couponApplications []*CouponApplicationResponse) *InvoiceResponse {
 	r.CouponApplications = couponApplications
->>>>>>> e2fab1ea
 	return r
 }
 
