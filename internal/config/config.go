package config

import (
	"crypto/tls"
	"encoding/json"
	"errors"
	"fmt"
	"strings"

	"github.com/ClickHouse/clickhouse-go/v2"
	"github.com/Shopify/sarama"
	"github.com/flexprice/flexprice/internal/types"
	"github.com/flexprice/flexprice/internal/validator"
	"github.com/joho/godotenv"
	"github.com/spf13/viper"
)

type Configuration struct {
<<<<<<< HEAD
	Deployment           DeploymentConfig           `validate:"required"`
	Server               ServerConfig               `validate:"required"`
	Auth                 AuthConfig                 `validate:"required"`
	Kafka                KafkaConfig                `validate:"required"`
	ClickHouse           ClickHouseConfig           `validate:"required"`
	Logging              LoggingConfig              `validate:"required"`
	Postgres             PostgresConfig             `validate:"required"`
	Sentry               SentryConfig               `validate:"required"`
	Pyroscope            PyroscopeConfig            `validate:"required"`
	Event                EventConfig                `validate:"required"`
	DynamoDB             DynamoDBConfig             `validate:"required"`
	Temporal             TemporalConfig             `validate:"required"`
	Webhook              Webhook                    `validate:"omitempty"`
	Secrets              SecretsConfig              `validate:"required"`
	Billing              BillingConfig              `validate:"omitempty"`
	S3                   S3Config                   `validate:"required"`
	Cache                CacheConfig                `validate:"required"`
	EventPostProcessing  EventPostProcessingConfig  `mapstructure:"event_post_processing" validate:"required"`
	FeatureUsageTracking FeatureUsageTrackingConfig `mapstructure:"feature_usage_tracking" validate:"required"`
	EnvAccess            EnvAccessConfig            `mapstructure:"env_access" json:"env_access" validate:"omitempty"`
	FeatureFlag          FeatureFlagConfig          `mapstructure:"feature_flag" validate:"required"`
	Email                EmailConfig                `mapstructure:"email" validate:"required"`
=======
	Deployment               DeploymentConfig               `validate:"required"`
	Server                   ServerConfig                   `validate:"required"`
	Auth                     AuthConfig                     `validate:"required"`
	Kafka                    KafkaConfig                    `validate:"required"`
	ClickHouse               ClickHouseConfig               `validate:"required"`
	Logging                  LoggingConfig                  `validate:"required"`
	Postgres                 PostgresConfig                 `validate:"required"`
	Sentry                   SentryConfig                   `validate:"required"`
	Pyroscope                PyroscopeConfig                `validate:"required"`
	Event                    EventConfig                    `validate:"required"`
	DynamoDB                 DynamoDBConfig                 `validate:"required"`
	Temporal                 TemporalConfig                 `validate:"required"`
	Webhook                  Webhook                        `validate:"omitempty"`
	Secrets                  SecretsConfig                  `validate:"required"`
	Billing                  BillingConfig                  `validate:"omitempty"`
	S3                       S3Config                       `validate:"required"`
	Cache                    CacheConfig                    `validate:"required"`
	EventProcessing          EventProcessingConfig          `mapstructure:"event_processing" validate:"required"`
	EventProcessingLazy      EventProcessingLazyConfig      `mapstructure:"event_processing_lazy" validate:"required"`
	EventPostProcessing      EventPostProcessingConfig      `mapstructure:"event_post_processing" validate:"required"`
	FeatureUsageTracking     FeatureUsageTrackingConfig     `mapstructure:"feature_usage_tracking" validate:"required"`
	FeatureUsageTrackingLazy FeatureUsageTrackingLazyConfig `mapstructure:"feature_usage_tracking_lazy" validate:"required"`
	EnvAccess                EnvAccessConfig                `mapstructure:"env_access" json:"env_access" validate:"omitempty"`
	FeatureFlag              FeatureFlagConfig              `mapstructure:"feature_flag" validate:"required"`
>>>>>>> c1bc0b0c
}

type CacheConfig struct {
	Enabled bool `mapstructure:"enabled" validate:"required"`
}

type S3Config struct {
	Enabled             bool         `mapstructure:"enabled" validate:"required"`
	Region              string       `mapstructure:"region" validate:"required"`
	InvoiceBucketConfig BucketConfig `mapstructure:"invoice" validate:"required"`
}

type BucketConfig struct {
	Bucket                string `mapstructure:"bucket" validate:"required"`
	PresignExpiryDuration string `mapstructure:"presign_expiry_duration" validate:"required"`
	KeyPrefix             string `mapstructure:"key_prefix" validate:"omitempty"`
}

type DeploymentConfig struct {
	Mode types.RunMode `mapstructure:"mode" validate:"required"`
}

type ServerConfig struct {
	Address string `mapstructure:"address" validate:"required"`
}

type AuthConfig struct {
	Provider types.AuthProvider `mapstructure:"provider" validate:"required"`
	Secret   string             `mapstructure:"secret" validate:"required"`
	Supabase SupabaseConfig     `mapstructure:"supabase"`
	APIKey   APIKeyConfig       `mapstructure:"api_key"`
}

type SupabaseConfig struct {
	BaseURL    string `mapstructure:"base_url"`
	ServiceKey string `mapstructure:"service_key"`
}

type KafkaConfig struct {
	Brokers                []string             `mapstructure:"brokers" validate:"required"`
	ConsumerGroup          string               `mapstructure:"consumer_group" validate:"required"`
	Topic                  string               `mapstructure:"topic" validate:"required"`
	TopicLazy              string               `mapstructure:"topic_lazy" validate:"required"`
	TLS                    bool                 `mapstructure:"tls"` // set to true if using 9094 port else can set to false
	UseSASL                bool                 `mapstructure:"use_sasl"`
	SASLMechanism          sarama.SASLMechanism `mapstructure:"sasl_mechanism"`
	SASLUser               string               `mapstructure:"sasl_user"`
	SASLPassword           string               `mapstructure:"sasl_password"`
	ClientID               string               `mapstructure:"client_id" validate:"required"`
	RouteTenantsOnLazyMode []string             `mapstructure:"route_tenants_on_lazy_mode" validate:"omitempty"`
}

type ClickHouseConfig struct {
	Address  string `mapstructure:"address" validate:"required"`
	TLS      bool   `mapstructure:"tls"`
	Username string `mapstructure:"username" validate:"required"`
	Password string `mapstructure:"password" validate:"required"`
	Database string `mapstructure:"database" validate:"required"`
}

type LoggingConfig struct {
	Level types.LogLevel `mapstructure:"level" validate:"required"`
}

type PostgresConfig struct {
	Host                   string `mapstructure:"host" validate:"required"`
	Port                   int    `mapstructure:"port" validate:"required"`
	User                   string `mapstructure:"user" validate:"required"`
	Password               string `mapstructure:"password" validate:"required"`
	DBName                 string `mapstructure:"dbname" validate:"required"`
	SSLMode                string `mapstructure:"sslmode" validate:"required"`
	MaxOpenConns           int    `mapstructure:"max_open_conns" default:"10"`
	MaxIdleConns           int    `mapstructure:"max_idle_conns" default:"5"`
	ConnMaxLifetimeMinutes int    `mapstructure:"conn_max_lifetime_minutes" default:"60"`
	AutoMigrate            bool   `mapstructure:"auto_migrate" default:"false"`
}

type APIKeyConfig struct {
	Header string                   `mapstructure:"header" validate:"required" default:"x-api-key"`
	Keys   map[string]APIKeyDetails `mapstructure:"keys"` // map of hashed API key to its details
}

type APIKeyDetails struct {
	TenantID string `mapstructure:"tenant_id" json:"tenant_id" validate:"required"`
	UserID   string `mapstructure:"user_id" json:"user_id" validate:"required"`
	Name     string `mapstructure:"name" json:"name" validate:"required"`      // description of what this key is for
	IsActive bool   `mapstructure:"is_active" json:"is_active" default:"true"` // whether this key is active
}

type SentryConfig struct {
	Enabled     bool    `mapstructure:"enabled"`
	DSN         string  `mapstructure:"dsn"`
	Environment string  `mapstructure:"environment"`
	SampleRate  float64 `mapstructure:"sample_rate" default:"1.0"`
}

type PyroscopeConfig struct {
	Enabled         bool     `mapstructure:"enabled"`
	ServerAddress   string   `mapstructure:"server_address"`
	ApplicationName string   `mapstructure:"application_name"`
	BasicAuthUser   string   `mapstructure:"basic_auth_user"`
	BasicAuthPass   string   `mapstructure:"basic_auth_password"`
	ProfileTypes    []string `mapstructure:"profile_types"`
	SampleRate      uint32   `mapstructure:"sample_rate" default:"100"`
	DisableGCRuns   bool     `mapstructure:"disable_gc_runs" default:"false"`
}

type TemporalConfig struct {
	Address    string `mapstructure:"address" validate:"required"`
	TaskQueue  string `mapstructure:"task_queue" validate:"required"`
	Namespace  string `mapstructure:"namespace" validate:"required"`
	APIKey     string `mapstructure:"api_key"`
	APIKeyName string `mapstructure:"api_key_name"`
	TLS        bool   `mapstructure:"tls"`
}

type SecretsConfig struct {
	EncryptionKey string `mapstructure:"encryption_key" validate:"required"`
}

type BillingConfig struct {
	TenantID      string `mapstructure:"tenant_id" validate:"omitempty"`
	EnvironmentID string `mapstructure:"environment_id" validate:"omitempty"`
}

type EventProcessingConfig struct {
	// Rate limit in messages consumed per second
	Topic                 string `mapstructure:"topic" default:"events"`
	RateLimit             int64  `mapstructure:"rate_limit" default:"1"`
	ConsumerGroup         string `mapstructure:"consumer_group" default:"v1_event_processing"`
	TopicBackfill         string `mapstructure:"topic_backfill" default:"event_processing_backfill"`
	RateLimitBackfill     int64  `mapstructure:"rate_limit_backfill" default:"1"`
	ConsumerGroupBackfill string `mapstructure:"consumer_group_backfill" default:"v1_event_processing_backfill"`
}

type EventPostProcessingConfig struct {
	// Rate limit in messages consumed per second
	Topic                 string `mapstructure:"topic" default:"events_post_processing"`
	RateLimit             int64  `mapstructure:"rate_limit" default:"1"`
	ConsumerGroup         string `mapstructure:"consumer_group" default:"v1_events_post_processing"`
	TopicBackfill         string `mapstructure:"topic_backfill" default:"v1_events_post_processing_backfill"`
	RateLimitBackfill     int64  `mapstructure:"rate_limit_backfill" default:"1"`
	ConsumerGroupBackfill string `mapstructure:"consumer_group_backfill" default:"v1_events_post_processing_backfill"`
}

type EventProcessingLazyConfig struct {
	Topic                 string `mapstructure:"topic" default:"events_lazy"`
	RateLimit             int64  `mapstructure:"rate_limit" default:"1"`
	ConsumerGroup         string `mapstructure:"consumer_group" default:"v1_event_processing_lazy"`
	TopicBackfill         string `mapstructure:"topic_backfill" default:"event_processing_lazy_backfill"`
	RateLimitBackfill     int64  `mapstructure:"rate_limit_backfill" default:"1"`
	ConsumerGroupBackfill string `mapstructure:"consumer_group_backfill" default:"v1_event_processing_lazy_backfill"`
}
type FeatureUsageTrackingConfig struct {
	// Rate limit in messages consumed per second
	Topic                 string `mapstructure:"topic" default:"events"`
	RateLimit             int64  `mapstructure:"rate_limit" default:"1"`
	ConsumerGroup         string `mapstructure:"consumer_group" default:"v1_feature_tracking_service"`
	TopicBackfill         string `mapstructure:"topic_backfill" default:"v1_feature_tracking_service_backfill"`
	RateLimitBackfill     int64  `mapstructure:"rate_limit_backfill" default:"1"`
	ConsumerGroupBackfill string `mapstructure:"consumer_group_backfill" default:"v1_feature_tracking_service_backfill"`
}

type FeatureUsageTrackingLazyConfig struct {
	Topic                 string `mapstructure:"topic" default:"events_lazy"`
	RateLimit             int64  `mapstructure:"rate_limit" default:"1"`
	ConsumerGroup         string `mapstructure:"consumer_group" default:"v1_feature_tracking_service_realtime"`
	TopicBackfill         string `mapstructure:"topic_backfill" default:"v1_feature_tracking_service_lazy_backfill"`
	RateLimitBackfill     int64  `mapstructure:"rate_limit_backfill" default:"1"`
	ConsumerGroupBackfill string `mapstructure:"consumer_group_backfill" default:"v1_feature_tracking_service_lazy_backfill"`
}

type EnvAccessConfig struct {
	UserEnvMapping map[string]map[string][]string `mapstructure:"user_env_mapping" json:"user_env_mapping" validate:"omitempty"`
}

type FeatureFlagConfig struct {
	EnableFeatureUsageForAnalytics bool   `mapstructure:"enable_feature_usage_for_analytics" validate:"required"`
	ForceV1ForTenant               string `mapstructure:"force_v1_for_tenant" validate:"omitempty"`
}

type EmailConfig struct {
	Enabled      bool   `mapstructure:"enabled" validate:"required"`
	ResendAPIKey string `mapstructure:"resend_api_key" validate:"omitempty"`
	FromAddress  string `mapstructure:"from_address" validate:"omitempty"`
	ReplyTo      string `mapstructure:"reply_to" validate:"omitempty"`
	CalendarURL  string `mapstructure:"calendar_url" validate:"omitempty"`
}

func NewConfig() (*Configuration, error) {
	v := viper.New()

	// Step 1: Load `.env` if it exists
	_ = godotenv.Load()

	// Step 2: Initialize Viper
	v.SetConfigName("config")
	v.SetConfigType("yaml")
	v.AddConfigPath("./internal/config")
	v.AddConfigPath("./config")

	// Step 3: Set up environment variables support
	v.SetEnvPrefix("FLEXPRICE")
	v.AutomaticEnv()

	// Step 4: Environment variable key mapping (e.g., FLEXPRICE_KAFKA_CONSUMER_GROUP)
	v.SetEnvKeyReplacer(strings.NewReplacer(".", "_"))

	// Step 5: Read the YAML file
	if err := v.ReadInConfig(); err != nil {
		fmt.Printf("Error reading config file: %v\n", err)
		if !errors.As(err, &viper.ConfigFileNotFoundError{}) {
			return nil, err
		}
	} else {
		fmt.Printf("Using config file: %s\n", v.ConfigFileUsed())
	}

	var cfg Configuration
	if err := v.Unmarshal(&cfg); err != nil {
		return nil, fmt.Errorf("unable to decode into config struct, %v", err)
	}

	// Step 6: Parse API keys
	apiKeysStr := v.GetString("auth.api_key.keys")
	// Parse API keys JSON if present
	if apiKeysStr != "" {
		var apiKeys map[string]APIKeyDetails
		if err := json.Unmarshal([]byte(apiKeysStr), &apiKeys); err != nil {
			return nil, fmt.Errorf("failed to parse API keys JSON: %v", err)
		}
		cfg.Auth.APIKey.Keys = apiKeys
	}

	// tenant webhook config
	tenantWebhookConfig := make(map[string]TenantWebhookConfig)
	if err := v.UnmarshalKey("webhook.tenants", &tenantWebhookConfig); err != nil {
		return nil, fmt.Errorf("failed to unmarshal webhook tenants config: %v", err)
	}
	cfg.Webhook.Tenants = tenantWebhookConfig

	// Alternative: try to parse user_env_mapping directly
	userEnvMappingJSON := v.GetString("user_env_mapping")
	if userEnvMappingJSON != "" {
		var userEnvMapping map[string]map[string][]string
		if err := json.Unmarshal([]byte(userEnvMappingJSON), &userEnvMapping); err != nil {
			return nil, fmt.Errorf("failed to parse FLEXPRICE_USER_ENV_MAPPING JSON: %v", err)
		}
		cfg.EnvAccess.UserEnvMapping = userEnvMapping
	}

	return &cfg, nil
}

func (c Configuration) Validate() error {
	return validator.ValidateRequest(c)
}

// GetDefaultConfig returns a default configuration for local development
// This is useful for running scripts or other non-web applications
func GetDefaultConfig() *Configuration {
	return &Configuration{
		Deployment: DeploymentConfig{Mode: types.ModeLocal},
		Logging:    LoggingConfig{Level: types.LogLevelDebug},
	}
}

func (c ClickHouseConfig) GetClientOptions() *clickhouse.Options {
	options := &clickhouse.Options{
		Addr: []string{c.Address},
		Auth: clickhouse.Auth{
			Database: c.Database,
			Username: c.Username,
			Password: c.Password,
		},
		ConnOpenStrategy: clickhouse.ConnOpenInOrder,
	}
	if c.TLS {
		options.TLS = &tls.Config{}
	}
	return options
}

func (c PostgresConfig) GetDSN() string {
	return fmt.Sprintf(
		"user=%s password=%s dbname=%s host=%s port=%d sslmode=%s",
		c.User,
		c.Password,
		c.DBName,
		c.Host,
		c.Port,
		c.SSLMode,
	)
}<|MERGE_RESOLUTION|>--- conflicted
+++ resolved
@@ -16,30 +16,6 @@
 )
 
 type Configuration struct {
-<<<<<<< HEAD
-	Deployment           DeploymentConfig           `validate:"required"`
-	Server               ServerConfig               `validate:"required"`
-	Auth                 AuthConfig                 `validate:"required"`
-	Kafka                KafkaConfig                `validate:"required"`
-	ClickHouse           ClickHouseConfig           `validate:"required"`
-	Logging              LoggingConfig              `validate:"required"`
-	Postgres             PostgresConfig             `validate:"required"`
-	Sentry               SentryConfig               `validate:"required"`
-	Pyroscope            PyroscopeConfig            `validate:"required"`
-	Event                EventConfig                `validate:"required"`
-	DynamoDB             DynamoDBConfig             `validate:"required"`
-	Temporal             TemporalConfig             `validate:"required"`
-	Webhook              Webhook                    `validate:"omitempty"`
-	Secrets              SecretsConfig              `validate:"required"`
-	Billing              BillingConfig              `validate:"omitempty"`
-	S3                   S3Config                   `validate:"required"`
-	Cache                CacheConfig                `validate:"required"`
-	EventPostProcessing  EventPostProcessingConfig  `mapstructure:"event_post_processing" validate:"required"`
-	FeatureUsageTracking FeatureUsageTrackingConfig `mapstructure:"feature_usage_tracking" validate:"required"`
-	EnvAccess            EnvAccessConfig            `mapstructure:"env_access" json:"env_access" validate:"omitempty"`
-	FeatureFlag          FeatureFlagConfig          `mapstructure:"feature_flag" validate:"required"`
-	Email                EmailConfig                `mapstructure:"email" validate:"required"`
-=======
 	Deployment               DeploymentConfig               `validate:"required"`
 	Server                   ServerConfig                   `validate:"required"`
 	Auth                     AuthConfig                     `validate:"required"`
@@ -64,7 +40,7 @@
 	FeatureUsageTrackingLazy FeatureUsageTrackingLazyConfig `mapstructure:"feature_usage_tracking_lazy" validate:"required"`
 	EnvAccess                EnvAccessConfig                `mapstructure:"env_access" json:"env_access" validate:"omitempty"`
 	FeatureFlag              FeatureFlagConfig              `mapstructure:"feature_flag" validate:"required"`
->>>>>>> c1bc0b0c
+	Email                    EmailConfig                    `mapstructure:"email" validate:"required"`
 }
 
 type CacheConfig struct {
@@ -246,6 +222,14 @@
 	ForceV1ForTenant               string `mapstructure:"force_v1_for_tenant" validate:"omitempty"`
 }
 
+type Email struct {
+	Enabled      bool   `mapstructure:"enabled" validate:"required"`
+	ResendAPIKey string `mapstructure:"resend_api_key" validate:"omitempty"`
+	FromAddress  string `mapstructure:"from_address" validate:"omitempty"`
+	ReplyTo      string `mapstructure:"reply_to" validate:"omitempty"`
+	CalendarURL  string `mapstructure:"calendar_url" validate:"omitempty"`
+}
+
 type EmailConfig struct {
 	Enabled      bool   `mapstructure:"enabled" validate:"required"`
 	ResendAPIKey string `mapstructure:"resend_api_key" validate:"omitempty"`
