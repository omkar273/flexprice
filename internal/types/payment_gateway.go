--- conflicted
+++ resolved
@@ -38,7 +38,6 @@
 
 const (
 	// Stripe webhook events
-<<<<<<< HEAD
 	WebhookEventTypeCheckoutSessionCompleted             WebhookEventType = "checkout.session.completed"
 	WebhookEventTypeCheckoutSessionAsyncPaymentSucceeded WebhookEventType = "checkout.session.async_payment_succeeded"
 	WebhookEventTypeCheckoutSessionAsyncPaymentFailed    WebhookEventType = "checkout.session.async_payment_failed"
@@ -53,13 +52,7 @@
 	WebhookEventTypeSubscriptionCreated                  WebhookEventType = "customer.subscription.created"
 	WebhookEventTypeSubscriptionUpdated                  WebhookEventType = "customer.subscription.updated"
 	WebhookEventTypeSubscriptionDeleted                  WebhookEventType = "customer.subscription.deleted"
-=======
-	WebhookEventTypeCustomerCreated            WebhookEventType = "customer.created"
-	WebhookEventTypePaymentIntentSucceeded     WebhookEventType = "payment_intent.succeeded"
-	WebhookEventTypePaymentIntentPaymentFailed WebhookEventType = "payment_intent.payment_failed"
-	WebhookEventTypeSetupIntentSucceeded       WebhookEventType = "setup_intent.succeeded"
-	WebhookEventTypeInvoicePaymentPaid         WebhookEventType = "invoice_payment.paid"
->>>>>>> bb0c1fa3
+	WebhookEventTypePaymentIntentSucceeded               WebhookEventType = "payment_intent.succeeded"
 )
 
 // Validate validates the webhook event type
