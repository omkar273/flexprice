--- conflicted
+++ resolved
@@ -93,13 +93,10 @@
 	UUID_PREFIX_CREDIT_GRANT_APPLICATION    = "cga"
 	UUID_PREFIX_CREDIT_NOTE                 = "cn"
 	UUID_PREFIX_CREDIT_NOTE_LINE_ITEM       = "cn_line"
-<<<<<<< HEAD
 	UUID_PREFIX_COUPON                      = "coupon"
 	UUID_PREFIX_COUPON_ASSOCIATION          = "coupon_assoc"
 	UUID_PREFIX_COUPON_APPLICATION          = "coupon_app"
-=======
 	UUID_PREFIX_PRICE_UNIT                  = "price_unit"
->>>>>>> 389a3ac6
 
 	UUID_PREFIX_WEBHOOK_EVENT = "webhook"
 )
